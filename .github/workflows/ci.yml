--- conflicted
+++ resolved
@@ -37,10 +37,6 @@
         with:
           ndk-version: r26
           add-to-path: false
-<<<<<<< HEAD
-#          local-cache: true
-=======
->>>>>>> 5d94d5a3
           link-to-sdk: true
 
       - name: Install Rust
