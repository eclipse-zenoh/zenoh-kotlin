--- conflicted
+++ resolved
@@ -252,7 +252,6 @@
         )
     }
 
-<<<<<<< HEAD
     fun zid(): Result<ZenohId> = runCatching {
         ZenohId(getZidViaJNI(sessionPtr.get()))
     }
@@ -265,36 +264,13 @@
         getRoutersZidViaJNI(sessionPtr.get()).map { ZenohId(it) }
     }
 
-    @Throws(Exception::class)
+    @Throws(ZError::class)
     private external fun getZidViaJNI(ptr: Long): ByteArray
 
-    @Throws(Exception::class)
+    @Throws(ZError::class)
     private external fun getPeersZidViaJNI(ptr: Long): List<ByteArray>
 
-    @Throws(Exception::class)
-    private external fun getRoutersZidViaJNI(ptr: Long): List<ByteArray>
-
-=======
-    fun zid(): Result<ZenohID> = runCatching {
-        ZenohID(getZidViaJNI(sessionPtr.get()))
-    }
-
-    fun peersZid(): Result<List<ZenohID>> = runCatching {
-        getPeersZidViaJNI(sessionPtr.get()).map { ZenohID(it) }
-    }
-
-    fun routersZid(): Result<List<ZenohID>> = runCatching {
-        getRoutersZidViaJNI(sessionPtr.get()).map { ZenohID(it) }
-    }
-
->>>>>>> 1a836f53
-    @Throws(Exception::class)
-    private external fun getZidViaJNI(ptr: Long): ByteArray
-
-    @Throws(Exception::class)
-    private external fun getPeersZidViaJNI(ptr: Long): List<ByteArray>
-
-    @Throws(Exception::class)
+    @Throws(ZError::class)
     private external fun getRoutersZidViaJNI(ptr: Long): List<ByteArray>
 
     @Throws(ZError::class)
