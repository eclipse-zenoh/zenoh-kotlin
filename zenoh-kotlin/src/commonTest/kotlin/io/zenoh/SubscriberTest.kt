--- conflicted
+++ resolved
@@ -34,13 +34,9 @@
 class SubscriberTest {
 
     companion object {
-<<<<<<< HEAD
-        val TEST_KEY_EXP = "example/testing/keyexpr".intoKeyExpr().getOrThrow()
         val TEST_PRIORITY = Priority.DATA_HIGH;
         val TEST_CONGESTION_CONTROL = CongestionControl.BLOCK;
 
-=======
->>>>>>> c86d9752
         val testValues = arrayListOf(
             Value("Test 1".encodeToByteArray(), Encoding(KnownEncoding.TEXT_PLAIN)),
             Value("Test 2".encodeToByteArray(), Encoding(KnownEncoding.TEXT_JSON)),
@@ -69,18 +65,18 @@
         val subscriber =
             session.declareSubscriber(testKeyExpr).with { sample -> receivedSamples.add(sample) }.res().getOrThrow()
 
-        testValues.forEach { value -> session.put(testKeyExpr, value).res() }
+        testValues.forEach { value ->
+            session.put(testKeyExpr, value)
+                .priority(TEST_PRIORITY)
+                .congestionControl(TEST_CONGESTION_CONTROL) 
+                .res() 
+        }
         assertEquals(receivedSamples.size, testValues.size)
 
-<<<<<<< HEAD
-        for ((index, sample) in receivedSamples.withIndex()) {
-            assertEquals(sample.value, testValues[index])
-            assertEquals(sample.qos.priority(), TEST_PRIORITY);
-            assertEquals(sample.qos.congestionControl(), TEST_CONGESTION_CONTROL);
-=======
         receivedSamples.zip(testValues).forEach { (sample, value) ->
             assertEquals(sample.value, value)
->>>>>>> c86d9752
+            assertEquals(sample.qos.priority(), TEST_PRIORITY)
+            assertEquals(sample.qos.congestionControl(), TEST_CONGESTION_CONTROL)
         }
 
         subscriber.close()
@@ -91,20 +87,18 @@
         val handler = QueueHandler<Sample>()
         val subscriber = session.declareSubscriber(testKeyExpr).with(handler).res().getOrThrow()
 
-<<<<<<< HEAD
-        val queue = subscriber.receiver!!
-        assertEquals(queue.size, testValues.size)
-        for ((index, sample) in queue.withIndex()) {
-            assertEquals(sample.value, testValues[index])
-            assertEquals(sample.qos.priority(), TEST_PRIORITY);
-            assertEquals(sample.qos.congestionControl(), TEST_CONGESTION_CONTROL);
-=======
-        testValues.forEach { value -> session.put(testKeyExpr, value).res() }
+        testValues.forEach { value -> 
+            session.put(testKeyExpr, value)
+                .priority(TEST_PRIORITY)
+                .congestionControl(TEST_CONGESTION_CONTROL) 
+                .res() 
+        }
         assertEquals(handler.queue.size, testValues.size)
 
         handler.queue.zip(testValues).forEach { (sample, value) ->
             assertEquals(sample.value, value)
->>>>>>> c86d9752
+            assertEquals(sample.qos.priority(), TEST_PRIORITY)
+            assertEquals(sample.qos.congestionControl(), TEST_CONGESTION_CONTROL)
         }
 
         subscriber.close()
@@ -126,20 +120,6 @@
 
         assertTrue(onCloseWasCalled)
         assertTrue(subscriber.receiver!!.isClosedForReceive)
-<<<<<<< HEAD
-        session.close()
-    }
-
-    private fun publishTestValues(session: Session): ArrayList<Value> {
-        val publisher = session
-            .declarePublisher(TEST_KEY_EXP)
-            .congestionControl(TEST_CONGESTION_CONTROL)
-            .priority(TEST_PRIORITY)
-            .res().getOrThrow()
-        testValues.forEach { value -> publisher.put(value).res() }
-        return testValues
-=======
->>>>>>> c86d9752
     }
 }
 
